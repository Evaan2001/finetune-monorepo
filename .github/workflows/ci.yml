name: Finetune Monorepo (Bazel) CI

on:
  push:
    branches: [ main ]
  pull_request:
    branches: [ main ]

jobs:
  test:
    runs-on: ubuntu-22.04
    environment: production

    steps:
    - name: Checkout
      uses: actions/checkout@b4ffde65f46336ab88eb53be808477a3936bae11  # v4.1.1

    - name: Setup Bazelisk
      uses: bazel-contrib/setup-bazel@b388b84bb637e50cdae241d0f255670d4bd79f29 # v0.8.1
      with:
        bazelisk-cache: true

    - name: Make all shell scripts executable
      run: |
          find . -name "*.sh" -type f -exec chmod +x {} \;

<<<<<<< HEAD
    - name: Run Training Tests
      shell: bash
      run: |
        bazel test \
          --remote_cache=${{ vars.NATIVELINK_COM_REMOTE_CACHE_URL }} \
          --remote_header=${{ secrets.NATIVELINK_COM_API_HEADER }} \
          --bes_backend=${{ vars.NATIVELINK_COM_BES_URL }} \
          --bes_header=${{ secrets.NATIVELINK_COM_API_HEADER }} \
          --bes_results_url=${{ vars.NATIVELINK_COM_BES_RESULTS_URL }} \
          --remote_header=x-nativelink-project=nativelink-ci \
          --remote_executor=grpcs://scheduler-evaan2001.build-faster.nativelink.net:443 \
          --remote_default_exec_properties="container-image=docker://docker.io/evaanahmed2001/python-bazel-env:amd64-v2" \
          --test_output=all \
          //src/training:training_test

    - name: Run Cache Manager tests
=======
    - name: Run Cache Manager tests # Run standard tests
>>>>>>> 90798578
      shell: bash
      run: |
        bazel test \
          --remote_cache=${{ vars.NATIVELINK_COM_REMOTE_CACHE_URL }} \
          --remote_header=${{ secrets.NATIVELINK_COM_API_HEADER }} \
          --bes_backend=${{ vars.NATIVELINK_COM_BES_URL }} \
          --bes_header=${{ secrets.NATIVELINK_COM_API_HEADER }} \
          --bes_results_url=${{ vars.NATIVELINK_COM_BES_RESULTS_URL }} \
          --remote_header=x-nativelink-project=nativelink-ci \
          --remote_executor=grpcs://scheduler-evaan2001.build-faster.nativelink.net:443 \
          --remote_default_exec_properties="container-image=docker://docker.io/evaanahmed2001/python-bazel-env:amd64-v2" \
          --test_output=all \
          //src:cache_manager_test
  <|MERGE_RESOLUTION|>--- conflicted
+++ resolved
@@ -24,26 +24,6 @@
       run: |
           find . -name "*.sh" -type f -exec chmod +x {} \;
 
-<<<<<<< HEAD
-    - name: Run Training Tests
-      shell: bash
-      run: |
-        bazel test \
-          --remote_cache=${{ vars.NATIVELINK_COM_REMOTE_CACHE_URL }} \
-          --remote_header=${{ secrets.NATIVELINK_COM_API_HEADER }} \
-          --bes_backend=${{ vars.NATIVELINK_COM_BES_URL }} \
-          --bes_header=${{ secrets.NATIVELINK_COM_API_HEADER }} \
-          --bes_results_url=${{ vars.NATIVELINK_COM_BES_RESULTS_URL }} \
-          --remote_header=x-nativelink-project=nativelink-ci \
-          --remote_executor=grpcs://scheduler-evaan2001.build-faster.nativelink.net:443 \
-          --remote_default_exec_properties="container-image=docker://docker.io/evaanahmed2001/python-bazel-env:amd64-v2" \
-          --test_output=all \
-          //src/training:training_test
-
-    - name: Run Cache Manager tests
-=======
-    - name: Run Cache Manager tests # Run standard tests
->>>>>>> 90798578
       shell: bash
       run: |
         bazel test \
